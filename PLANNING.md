# ChoreQuest: Project Planning Document

## Vision Statement

ChoreQuest transforms household chores into an epic fantasy RPG adventure where
family members become heroes completing quests (chores) to gain experience,
collect treasure, and defeat powerful bosses threatening their realm (home). The
system balances healthy competition between siblings with cooperative family
challenges, using positive reinforcement and catch-up mechanics to ensure
everyone stays engaged.

### Key Differentiators

- **Persistent boss battles** that require real teamwork and family cooperation
- **Full RPG progression** with classes, abilities, and equipment customization
- **Real-time collaboration** with push notifications and live family activity
  updates
- **Dual competitive/cooperative mechanics** that strengthen family bonds rather
  than create division
- **Smart home integration** for automated quest generation and completion
  detection
- **Seasonal content** that keeps the experience fresh and engaging year-round

## Architecture Overview

### High-Level System Architecture

```
┌─────────────────┐    ┌──────────────────┐    ┌─────────────────┐
│   Mobile/Web    │    │   Load Balancer  │    │  Home Assistant │
│    Clients      │◄──►│     (NGINX)      │◄──►│   Integration   │
└─────────────────┘    └──────────────────┘    └─────────────────┘
                                │
                       ┌────────▼────────┐
                       │   React/Next.js │
                       │    Frontend     │
                       └────────┬────────┘
                                │
                       ┌────────▼────────┐
                       │  Node.js/Express│
                       │   API Server    │
                       └────────┬────────┘
                                │
              ┌─────────────────┼─────────────────┐
              │                 │                 │
    ┌─────────▼────────┐ ┌─────▼─────┐ ┌────────▼────────┐
    │   PostgreSQL     │ │   Redis   │ │   Socket.IO     │
    │   Database       │ │   Cache   │ │  WebSocket      │
    └──────────────────┘ └───────────┘ └─────────────────┘
```

### Component Architecture

- **Frontend**: Mobile-first React 18 + Next.js 15 Progressive Web App
- **Backend**: Node.js/Express REST API with GraphQL layer for complex queries
- **Database**: PostgreSQL with Prisma ORM for type-safe operations
- **Real-time**: Socket.io for live updates, family activity feeds, and boss
  battles
- **Caching**: Redis for sessions, leaderboards, and performance optimization
- **Infrastructure**: Docker Compose containerization with NGINX reverse proxy

## Technology Stack

### Frontend Technologies

#### Core Framework & Language

- **Next.js 15** - Server-side rendering with App Router for optimal performance
- **React 18** - Modern React with concurrent features and suspense
- **TypeScript 5.4+** - Full type safety throughout the application
- **Tailwind CSS 3.4+** - Mobile-first responsive design system

#### UI & Animation

- **Framer Motion 11+** - Smooth animations and micro-interactions
- **@headlessui/react** - Accessible UI components
- **Lucide React** - Consistent icon library
- **React Query (TanStack)** - Efficient server state management and caching

#### PWA & Mobile Features

- **next-pwa** - Progressive Web App capabilities
- **workbox-webpack-plugin** - Service worker and offline functionality
- **Web Push API** - Browser-native push notifications

### Backend Technologies

#### Core Server & API

- **Node.js 18+** - JavaScript runtime environment
- **Express.js** - Web application framework
- **TypeScript** - Type-safe server-side development
- **GraphQL with Apollo** - Flexible data fetching for complex family
  relationships

#### Database & ORM

- **PostgreSQL 15** - Primary relational database
- **Prisma ORM** - Type-safe database operations with migrations
- **Database Migrations** - Version-controlled schema management

#### Authentication & Security

- **JSON Web Tokens (JWT)** - Stateless authentication system
- **bcrypt** - Password hashing and security
- **express-rate-limit** - API rate limiting protection
- **Zod** - Runtime type validation and input sanitization
- **Helmet.js** - Security headers and protection middleware

#### Real-time & Background Processing

- **Socket.io** - WebSocket connections for real-time features
- **Redis** - Session storage, caching, and real-time data
- **node-cron** - Scheduled task management
- **Bull Queue** - Background job processing

### Infrastructure & Deployment

#### Containerization & Orchestration

- **Docker** - Application containerization
- **Docker Compose** - Multi-service development and deployment
- **NGINX** - Reverse proxy, static file serving, SSL termination

#### Development & Quality Tools

- **ESLint** - Code linting and style enforcement
- **Prettier** - Code formatting
- **Jest** - Unit testing framework
- **Playwright** - End-to-end testing
- **Husky** - Git hooks for quality gates

### Database Schema Design

#### Core Entity Relationships

```sql
-- User Management & Family Structure
families (id, name, invite_code, settings, created_at)
users (id, email, password_hash, family_id, role, display_name, last_active)
characters (id, user_id, name, class, level, xp, gold, gems, honor_points, avatar_config)

-- Quest System
quest_templates (id, family_id, name, category, difficulty, base_xp, base_gold, requirements)
quest_instances (id, template_id, assigned_to, status, due_date, completed_at, xp_awarded)

-- Boss Battle System
boss_battles (id, family_id, name, boss_type, max_hp, current_hp, status, loot_table)
boss_participants (id, boss_id, user_id, damage_dealt, abilities_used, last_action)

-- Economy & Rewards
transactions (id, user_id, type, amount, currency, reference_id, timestamp)
rewards (id, family_id, name, category, cost_gold, cost_gems, max_redemptions)
reward_redemptions (id, user_id, reward_id, status, approved_by, fulfilled_at)

-- Social & Achievement Systems
achievements (id, name, description, unlock_criteria, reward_xp, badge_image)
user_achievements (id, user_id, achievement_id, progress, unlocked_at)
family_messages (id, family_id, sender_id, message_type, content, created_at)
activity_feed (id, family_id, user_id, activity_type, title, description, metadata)
```

## Required Tools & Development Environment

### Development Setup Requirements

#### Core Development Tools

- **Node.js 18+** - JavaScript runtime
- **npm 9+** - Package manager
- **Git** - Version control system
- **Docker & Docker Compose** - Containerization platform
- **PostgreSQL 15** - Database server
- **Redis 7** - Caching and session store

#### Code Editors & Extensions

- **Visual Studio Code** (recommended)
  - TypeScript extension
  - ESLint extension
  - Prettier extension
  - Prisma extension
  - Tailwind CSS IntelliSense

#### Development Database Setup

```bash
# Local development environment
docker-compose -f docker-compose.dev.yml up -d postgres redis
npm install
npx prisma generate
npx prisma migrate dev
npm run dev
```

#### Testing Tools

- **Jest** - Unit testing framework
- **React Testing Library** - Component testing utilities
- **Playwright** - End-to-end browser testing
- **Supertest** - API endpoint testing

#### Quality Assurance Tools

- **ESLint** - JavaScript/TypeScript linting
- **Prettier** - Code formatting
- **TypeScript Compiler** - Type checking
- **Husky** - Pre-commit hooks
- **lint-staged** - Run linters on git staged files

### Production Deployment Requirements

#### Infrastructure Components

- **Docker Host** - Container runtime environment
- **NGINX** - Web server and reverse proxy
- **Let's Encrypt** - SSL certificate management
- **PostgreSQL Server** - Production database
- **Redis Server** - Production cache and sessions

#### Monitoring & Maintenance

- **Application Health Checks** - Built-in health monitoring endpoints
- **Database Backup Strategy** - Automated daily backups with retention
- **Log Management** - Centralized logging and error tracking
- **Performance Monitoring** - Application performance metrics

### Essential Development Commands

```bash
# Initial Setup
npm install                    # Install dependencies
npx prisma generate           # Generate Prisma client
npx prisma migrate dev        # Run database migrations
npm run dev                   # Start development server

# Development Workflow
npm run lint                  # Code linting
npm run test                  # Run unit tests
npm run test:watch           # Watch mode for TDD
npx playwright test          # End-to-end tests
npm run build               # Production build
npm run start               # Start production server

# Database Operations
npx prisma studio           # Database GUI
npx prisma migrate reset    # Reset database
npm run db:seed            # Seed test data

# Docker Operations
docker-compose -f docker-compose.dev.yml up    # Development environment
docker-compose up -d                           # Production deployment
```

### External Service Integrations

#### Required Third-Party Services

- **Email Service Provider** (optional) - For password resets and notifications
- **File Storage** (optional) - Avatar images and achievement badges

#### Optional Integration Services

- **Home Assistant** - Smart home integration API
- **Push Notification Services** - Enhanced mobile notifications
- **Analytics Services** - User engagement and application performance
  monitoring

## Implementation Strategy

### Development Phases

#### Phase 1: Core Foundation (3-4 weeks) ✅ COMPLETED

**MVP: "It Actually Works" Release** - v0.1.0

- ✅ User authentication with family grouping
- ✅ Basic character creation and progression
- ✅ Core quest system (create, assign, complete, approve)
- ✅ Simple reward store with approval workflow
- ✅ Mobile-responsive interface with touch-friendly controls
- ✅ Parent dashboard for quest management
- ✅ Production Docker deployment system

#### Phase 1.5: Advanced Family Management (3-4 weeks)

**The "Customizable Family Platform" Release** - v0.2.0

- Multi-Guild Master system for co-parenting couples
- Quest template creation and management interface
- Reward creation and management interface
- Real-time updates with Server-Sent Events
- Character class bonus display during creation
- Extended demo families with different management styles
- Consolidated admin dashboard for Guild Masters

#### Phase 2: Game Enhancement (3-4 weeks)

**The "Now It's Actually Fun" Release** - v0.3.0

- Fantasy-themed UI with animations
- Avatar customization system
- Class abilities and special powers
- Enhanced real-time features
- Interactive boss battle system
- Achievement system with celebrations

#### Phase 3: Code Quality & UI Polish (3-4 weeks)

**The "Clean, Polished, Professional" Release** - v0.4.0

<<<<<<< HEAD
- Unified state management approach (resolve #53/#52)
- Shared button component library (#51)
- Refactored admin dashboard component (#48)
- Consistent error handling patterns (#47)
- Optimized data fetching on dashboard (#49)
- XP progress bar showing current level progress (#82)
- Mobile-responsive quest buttons (#43)
- Comprehensive accessibility improvements (#50)
- Increased test coverage (#54)
- Rebuilt E2E testing suite (#55, #56)
=======
**Priority Order for v0.4.0:**

1. **#55** - Remove old E2E testing suite (cleanup)
2. **#89** - Component Architecture Best Practices (epic refactor)
   - Includes #86 - Unified quest management dashboard
   - Includes #51 - Shared button component library
   - Includes #48 - Refactored admin dashboard component
   - Component decomposition (<400 LOC per file)
   - Feature-based folder organization
   - Custom hooks for shared logic
   - Performance optimization (memo, useCallback)
3. **#56** - Build new E2E testing suite (against clean architecture)
4. **#82** - XP progress bar showing current level progress
5. **#88** - Character creation class selection visual indicator

**Additional v0.4.0 Goals:**
- Unified state management approach (resolve #53/#52)
- Consistent error handling patterns (#47)
- Optimized data fetching on dashboard (#49)
- Mobile-responsive quest buttons (#43)
- Comprehensive accessibility improvements (#50)
- Increased test coverage (#54)
>>>>>>> bc5e7ae4
- Git branch/tag display in footer (#61)

#### Phase 4: Social Features (3-4 weeks)

**The "Family Competition & Cooperation" Release** - v0.5.0

- Dual leaderboard system
- SOS help request system
- Live activity feed
- Advanced catch-up mechanics
- In-app family messaging
- Advanced boss battle mechanics

#### Phase 5: Advanced Features (Ongoing)

**The "Full Featured Experience" Release** - v1.0.0+

- Home Assistant integration
- Seasonal event system
- Community features
- Machine learning recommendations
- Advanced customization options
- Performance optimization

### Development Methodology

#### Strict Test-Driven Development (TDD)

- **Red-Green-Refactor cycle** enforced for all features
- **80%+ code coverage** requirement across all layers
- **Comprehensive test suite** with unit, integration, and E2E tests
- **Quality gates** prevent deployment of untested code

#### Code Quality Standards

- **Zero tolerance** for ESLint warnings or TypeScript errors
- **Prettier formatting** enforced on all commits
- **Pre-commit hooks** ensure code quality
- **Frequent commits** with meaningful messages
- **Branch-based workflow** with pull request reviews

### Security Considerations

#### Authentication & Authorization

- **JWT-based authentication** with refresh token rotation
- **Role-based permissions** (Guild Master, Hero, Young Hero)
- **Multi-Guild Master support** - Multiple parents can co-manage families
- **Family-scoped data isolation** - no cross-family data leakage
- **Input validation** using Zod schemas for all API endpoints

#### Data Protection

- **Password hashing** with bcrypt
- **SQL injection prevention** through Prisma ORM
- **XSS protection** with content sanitization
- **Rate limiting** on API endpoints
- **HTTPS enforcement** in production

## Success Metrics & Analytics

### Key Performance Indicators

- **Daily Active Users**: >80% family participation
- **Quest Completion Rate**: >85% successfully completed quests
- **Family Engagement**: >90% all-family participation within 7 days
- **Long-term Retention**: >70% families active after 30 days
- **Real-world Impact**: Measurable improvement in household task completion

### Privacy-First Analytics

- **Family-only data** aggregation with no cross-family tracking
- **Opt-in reporting** for system improvement data
- **Local storage priority** for sensitive information
- **Anonymous usage patterns** collection without personal identification
- **Automatic data purging** after defined retention periods

## Future Vision

### Year 1 Roadmap

- **Q1 ✅**: Complete MVP with stable core functionality (v0.1.0)
- **Q2**: Advanced family management with multi-GM and real-time features
  (v0.2.0)
- **Q3**: Enhanced game experience with animations and interactive features
  (v0.3.0)
- **Q4**: Code quality, UI polish, and comprehensive testing improvements
  (v0.4.0)

### Long-term Expansion

- **Community Features**: Neighborhood guilds and family showcases
- **AI Integration**: Smart quest generation and predictive engagement
- **Educational Integration**: School partnerships and life skills curriculum
- **IoT Automation**: Smart home device integration for automatic quest
  detection

---

## Getting Started

### Prerequisites Checklist

- [ ] Node.js 18+ installed
- [ ] Docker and Docker Compose installed
- [ ] Git configured for development
- [ ] Code editor with recommended extensions
- [ ] PostgreSQL and Redis accessible (locally or via Docker)

### Quick Start Commands

```bash
git clone <repository-url>
cd ChoreQuest
npm install
cp .env.example .env.local
docker-compose -f docker-compose.dev.yml up -d
npx prisma migrate dev
npm run dev
```

### Development Resources

- **Technical Design Document**:
  `/docs/202508291550-Technical-Design-Documnent.md`
- **Game Design Document**: `/docs/202508291552-Game-Design-Document.md`
- **Project Instructions**: `/CLAUDE.md`

---

_Ready to transform chores into epic family adventures! 🏰⚔️_<|MERGE_RESOLUTION|>--- conflicted
+++ resolved
@@ -309,18 +309,6 @@
 
 **The "Clean, Polished, Professional" Release** - v0.4.0
 
-<<<<<<< HEAD
-- Unified state management approach (resolve #53/#52)
-- Shared button component library (#51)
-- Refactored admin dashboard component (#48)
-- Consistent error handling patterns (#47)
-- Optimized data fetching on dashboard (#49)
-- XP progress bar showing current level progress (#82)
-- Mobile-responsive quest buttons (#43)
-- Comprehensive accessibility improvements (#50)
-- Increased test coverage (#54)
-- Rebuilt E2E testing suite (#55, #56)
-=======
 **Priority Order for v0.4.0:**
 
 1. **#55** - Remove old E2E testing suite (cleanup)
@@ -343,7 +331,6 @@
 - Mobile-responsive quest buttons (#43)
 - Comprehensive accessibility improvements (#50)
 - Increased test coverage (#54)
->>>>>>> bc5e7ae4
 - Git branch/tag display in footer (#61)
 
 #### Phase 4: Social Features (3-4 weeks)
